--- conflicted
+++ resolved
@@ -12,18 +12,14 @@
 } from './types.js';
 import inputSchema from '../.actor/input_schema.json' with { type: 'json' };
 
-<<<<<<< HEAD
+export function isActorStandby(): boolean {
+    return Actor.getEnv().metaOrigin === 'STANDBY';
+}
+
 /**
  * Parse the query parameters from the URL
  */
 export function parseParameters(url: string): Partial<Input> {
-=======
-export function isActorStandby(): boolean {
-    return Actor.getEnv().metaOrigin === 'STANDBY';
-}
-
-export function parseParameters(url: string): ParsedUrlQuery {
->>>>>>> ef56aacd
     const params = parse(url.slice(1));
 
     type SchemaKey = keyof typeof inputSchema.properties;
@@ -40,7 +36,6 @@
         }
 
         const typedKey = key as SchemaKey;
-        // const inputKey = key as keyof typeof parsedInput;
 
         // Parse outputFormats parameter as an array of OutputFormats
         if (typedKey === 'outputFormats' && typeof value === 'string') {
